--- conflicted
+++ resolved
@@ -28,11 +28,7 @@
 mangum_handler = Mangum(app=app)
 
 
-<<<<<<< HEAD
-# Here is an entry point for the AWS Lambda function.
-=======
 # Here is an entry point for the AWS Lambda function. Mangum is a library that allows you to use FastAPI with AWS Lambda.
->>>>>>> 91b8f89e
 def handler(event, context):
     if "source" in event and event["source"] == "aws.events":
         schedule_handler(event=event, context=context)
