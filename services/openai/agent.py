--- conflicted
+++ resolved
@@ -30,24 +30,6 @@
 def create_assistant() -> tuple[Assistant, str]:
     """Create Open AI client and then create the assistant."""
     client: OpenAI = create_openai_client()
-<<<<<<< HEAD
-    return client.beta.assistants.create(
-        name="GitAuto: Automated Issue Resolver",
-        instructions=SYSTEM_INSTRUCTION_FOR_AGENT,
-        tools=[
-            # {"type": "code_interpreter"},
-            # {"type": "retrieval"},
-            {"type": "function", "function": GET_REMOTE_FILE_CONTENT},
-            {"type": "function", "function": COMMIT_MULTIPLE_CHANGES_TO_REMOTE_BRANCH},
-            {"type": "function", "function": WHY_MODIFYING_DIFFS},
-        ],
-        model=OPENAI_MODEL_ID,
-        timeout=TIMEOUT_IN_SECONDS,
-    )
-
-
-def create_thread_and_run(user_input: str) -> tuple[OpenAI, Assistant, Thread, Run]:
-=======
     input_data = json.dumps(
         {
             "name": "GitAuto: Automated Issue Resolver",
@@ -72,26 +54,33 @@
             timeout=TIMEOUT_IN_SECONDS,
         ),
         input_data,
-    )
-
-
-def create_thread_and_run(user_input: str) -> tuple[Thread, Run, str]:
->>>>>>> 5afb72da
+    return client.beta.assistants.create(
+        name="GitAuto: Automated Issue Resolver",
+        instructions=SYSTEM_INSTRUCTION_FOR_AGENT,
+        tools=[
+            # {"type": "code_interpreter"},
+            # {"type": "retrieval"},
+            {"type": "function", "function": GET_REMOTE_FILE_CONTENT},
+            {"type": "function", "function": COMMIT_MULTIPLE_CHANGES_TO_REMOTE_BRANCH},
+            {"type": "function", "function": WHY_MODIFYING_DIFFS},
+        ],
+        model=OPENAI_MODEL_ID,
+        timeout=TIMEOUT_IN_SECONDS,
+    )
+
+
+def create_thread_and_run(user_input: str) -> tuple[OpenAI, Assistant, Thread, Run]:
     """thread represents a conversation. 1 thread per 1 issue.
     Assistants API will manage the context window.
     https://cookbook.openai.com/examples/assistants_api_overview_python"""
+    https://cookbook.openai.com/examples/assistants_api_overview_python"""
     client: OpenAI = create_openai_client()
     thread: Thread = client.beta.threads.create(timeout=TIMEOUT_IN_SECONDS)
-<<<<<<< HEAD
     assistant: Assistant = create_assistant()
     run: Run = submit_message(
         client=client, assistant=assistant, thread=thread, user_message=user_input
     )
     return client, assistant, thread, run
-=======
-    run, input_data = submit_message(thread=thread, user_message=user_input)
-    return thread, run, input_data
->>>>>>> 5afb72da
 
 
 def get_response(thread: Thread) -> SyncCursorPage[ThreadMessage]:
@@ -111,17 +100,10 @@
     pr_body: str,
     ref: str,
     repo: str,
-<<<<<<< HEAD
     comment_url: str,
     token: str,
     new_branch: str,
 ) -> list[str]:
-=======
-    token: str,
-) -> tuple[int, int, list[str]]:
-    """Starts the Assistants API and the flow of GitAuto Agent."""
-
->>>>>>> 5afb72da
     # Create a message in the thread
     data: dict[str, str | list[str]] = {
         "owner": owner,
@@ -131,18 +113,13 @@
         "issue_title": issue_title,
         "issue_body": issue_body,
         "issue_comments": issue_comments,
-<<<<<<< HEAD
         "file_path": file_paths,
         "comment_url": comment_url,
         "new_branch": new_branch,
-=======
-        "file_paths": file_paths,
->>>>>>> 5afb72da
     }
     issue_input: str = json.dumps(obj=data)
 
     # Run the assistant
-<<<<<<< HEAD
     client, assistant, thread, run = create_thread_and_run(user_input=content)
     print(f"Thread is created: {thread.id}\n")
     print(f"Run is created: {run.id}\n")
@@ -151,16 +128,6 @@
     run: Run = wait_on_run(
         run=run, thread=thread, token=token, run_name="generate diffs"
     )
-=======
-    thread, run, input_data = create_thread_and_run(user_input=issue_input)
-    print(f"Thread is created: {thread.id}\n")
-    print(f"Run is created: {run.id}\n")
-
-    # Wait for the run to complete, handle function calling if necessary
-    run, input_output_data = wait_on_run(run=run, thread=thread, token=token)
-    input_data += input_output_data
-    output_data = input_output_data
->>>>>>> 5afb72da
 
     # Get the response
     messages: SyncCursorPage[ThreadMessage] = get_response(thread=thread)
@@ -183,7 +150,6 @@
         diff = correct_hunk_headers(diff_text=diff)
         print(f"Diff: {repr(diff)}\n")
         output.append(diff)
-<<<<<<< HEAD
 
     update_comment(
         comment_url=comment_url,
@@ -209,9 +175,6 @@
         body="![X](https://progress-bar.dev/70/?title=Progress&width=800)\n70% there! We're reviewing your new code changes!",
     )
 
-    return output
-=======
->>>>>>> 5afb72da
 
     output_data += json.dumps(output)
 
@@ -221,32 +184,22 @@
 
     return token_input, token_output, output
 
-<<<<<<< HEAD
+
 def submit_message(
     client: OpenAI, assistant: Assistant, thread: Thread, user_message: str
 ) -> Run:
     """https://cookbook.openai.com/examples/assistants_api_overview_python"""
-=======
-
-def submit_message(thread: Thread, user_message: str) -> tuple[Run, str]:
-    """https://cookbook.openai.com/examples/assistants_api_overview_python"""
-    client: OpenAI = create_openai_client()
-    assistant, input_data = create_assistant()
->>>>>>> 5afb72da
     client.beta.threads.messages.create(
         thread_id=thread.id,
         role="user",
         content=user_message,
         timeout=TIMEOUT_IN_SECONDS,
-<<<<<<< HEAD
-=======
     )
     input_data += json.dumps(
         {
             "content": str(user_message),
             "role": "'user",
         }
->>>>>>> 5afb72da
     )
     return (
         client.beta.threads.runs.create(
@@ -256,20 +209,15 @@
     )
 
 
-<<<<<<< HEAD
 def wait_on_run(run: Run, thread: Thread, token: str, run_name: str) -> Run:
     """https://cookbook.openai.com/examples/assistants_api_overview_python"""
     print(f"Run {run_name} status before loop: { run.status}")
-=======
-def wait_on_run(run: Run, thread: Thread, token: str) -> tuple[Run, str]:
-    """https://cookbook.openai.com/examples/assistants_api_overview_python"""
-    print(f"Run status before loop: {run.status}")
->>>>>>> 5afb72da
     client: OpenAI = create_openai_client()
     input_output_data = ""
     while run.status not in OPENAI_FINAL_STATUSES:
         print(f"Run {run_name} status during loop: {run.status}")
         run = client.beta.threads.runs.retrieve(
+            thread_id=thread.id, run_id=run.id, timeout=TIMEOUT_IN_SECONDS
             thread_id=thread.id, run_id=run.id, timeout=TIMEOUT_IN_SECONDS
         )
 
@@ -279,35 +227,28 @@
             try:
                 tool_outputs: list[Any] = call_functions(
                     run=run, funcs=functions, token=token
+                    run=run, funcs=functions, token=token
                 )
-<<<<<<< HEAD
-=======
-
->>>>>>> 5afb72da
+
                 tool_outputs_json: list[ToolOutput] = [
                     {"tool_call_id": tool_call.id, "output": json.dumps(obj=result)}
                     for tool_call, result in tool_outputs
                 ]
-<<<<<<< HEAD
-=======
                 input_output_data += json.dumps(tool_outputs_json)
->>>>>>> 5afb72da
                 run = client.beta.threads.runs.submit_tool_outputs(
                     thread_id=thread.id,
                     run_id=run.id,
                     tool_outputs=tool_outputs_json,
                     timeout=TIMEOUT_IN_SECONDS,
+                    timeout=TIMEOUT_IN_SECONDS,
                 )
             except Exception as e:
                 raise ValueError(f"Error: {e}") from e
         time.sleep(0.5)
-<<<<<<< HEAD
     print(f"Run {run_name} status after loop: {run.status}")
     return run
-=======
     print(f"Run status after loop: {run.status}")
     return run, input_output_data
->>>>>>> 5afb72da
 
 
 def call_functions(run: Run, funcs: dict[str, Any], token: str) -> list[Any]:
