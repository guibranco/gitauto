# Standard imports
import base64
import datetime
import hashlib  # For HMAC (Hash-based Message Authentication Code) signatures
import hmac  # For HMAC (Hash-based Message Authentication Code) signatures
import logging
import time
from typing import Any

# Third-party imports
import jwt  # For generating JWTs (JSON Web Tokens)
import requests
from fastapi import Request

# Local imports
from config import (
    GITHUB_API_URL,
    GITHUB_API_VERSION,
    GH_APP_ID,
    GH_PRIVATE_KEY,
    TIMEOUT_IN_SECONDS,
    PRODUCT_ID,
)
from services.github.github_types import GitHubContentInfo, GitHubLabeledPayload
from services.supabase import SupabaseManager

from utils.file_manager import apply_patch
from utils.text_copy import (
    UPDATE_COMMENT_FOR_RAISED_ERRORS_BODY,
    UPDATE_COMMENT_FOR_RAISED_ERRORS_NO_CHANGES_MADE,
    request_issue_comment,
    request_limit_reached,
)

from config import SUPABASE_URL, SUPABASE_SERVICE_ROLE_KEY


def add_reaction_to_issue(
    owner: str, repo: str, issue_number: int, content: str, token: str
) -> None:
    """https://docs.github.com/en/rest/reactions/reactions?apiVersion=2022-11-28#create-reaction-for-an-issue"""
    try:
        response: requests.Response = requests.post(
            url=f"{GITHUB_API_URL}/repos/{owner}/{repo}/issues/{issue_number}/reactions",
            headers=create_headers(token=token),
            json={"content": content},
            timeout=TIMEOUT_IN_SECONDS,
        )
        response.raise_for_status()
        response.json()

    except requests.exceptions.HTTPError as e:
        logging.error(
            msg=f"add_reaction_to_issue HTTP Error: {e.response.status_code} - {e.response.text}"
        )
    except Exception as e:
        logging.error(msg=f"add_reaction_to_issue Error: {e}")


def commit_changes_to_remote_branch(
    branch: str,
    commit_message: str,
    diff_text: str,
    file_path: str,
    owner: str,
    repo: str,
    comment_url: str,
    unique_issue_id: str,
    token: str,
) -> None:
    """https://docs.github.com/en/rest/repos/contents#create-or-update-file-contents"""
    url: str = f"{GITHUB_API_URL}/repos/{owner}/{repo}/contents/{file_path}"
    try:
        # Get the SHA of the file if it exists
        get_response = requests.get(
            url=url, headers=create_headers(token=token), timeout=TIMEOUT_IN_SECONDS
        )
        original_text = ""
        sha = ""
        print(f"{get_response.status_code=}\n")
        if get_response.status_code == 200:
            get_json: GitHubContentInfo = get_response.json()
            original_text: str = base64.b64decode(s=get_json["content"]).decode(
                encoding="utf-8"
            )
            sha: str = get_json["sha"]
        elif get_response.status_code != 404:  # Error other than 'file not found'
            get_response.raise_for_status()

        # Create a new commit
        modified_text: str = apply_patch(
            original_text=original_text, diff_text=diff_text
        )
        if modified_text == "":
            return
        data: dict[str, str | None] = {
            "message": commit_message,
            "content": base64.b64encode(
                s=modified_text.encode(encoding="utf-8")
            ).decode(encoding="utf-8"),
            "branch": branch,
        }
        if sha != "":
            data["sha"] = sha
        put_response = requests.put(
            url=url,
            json=data,
            headers=create_headers(token=token),
            timeout=TIMEOUT_IN_SECONDS,
        )
        put_response.raise_for_status()
    except Exception as e:
        # Do not raise/comment an error, we want to finish the PR even if there is a commit that fails
        logging.error(msg=f"commit_changes_to_remote_branch Error: {e}")


def create_comment(
    owner: str, repo: str, issue_number: int, body: str, token: str
) -> str:
    """https://docs.github.com/en/rest/issues/comments?apiVersion=2022-11-28#create-an-issue-comment"""
    try:
        response: requests.Response = requests.post(
            url=f"{GITHUB_API_URL}/repos/{owner}/{repo}/issues/{issue_number}/comments",
            headers=create_headers(token=token),
            json={
                "body": body,
            },
            timeout=TIMEOUT_IN_SECONDS,
        )

        response.raise_for_status()
        return response.json()["url"]
    # If this doesn't work, it means GitHub APIs are likely down, so we should raise
    except requests.exceptions.HTTPError as e:
        logging.error(
            msg=f"create_comment HTTP Error: {e.response.status_code} - {e.response.text}"
        )
        raise
    except Exception as e:
        logging.error(msg=f"create_comment Error: {e}")
        raise


def create_comment_on_issue_with_gitauto_button(payload: GitHubLabeledPayload) -> None:
    """https://docs.github.com/en/rest/issues/comments?apiVersion=2022-11-28#create-an-issue-comment"""
    installation_id: int = payload["installation"]["id"]
    token: str = get_installation_access_token(installation_id=installation_id)

    owner: str = payload["repository"]["owner"]["login"]
    owner_id: int = payload["repository"]["owner"]["id"]
    repo_name: str = payload["repository"]["name"]
    issue_number: int = payload["issue"]["number"]
    user_id: int = payload["sender"]["id"]
    user_name: str = payload["sender"]["login"]

    supabase_manager = SupabaseManager(url=SUPABASE_URL, key=SUPABASE_SERVICE_ROLE_KEY)

    # Proper issue generation comment, create user if not exist (first issue in an orgnanization)
    first_issue = False
    if not supabase_manager.user_exists(
        user_id=user_id, installation_id=installation_id
    ):
        supabase_manager.create_user(
            user_id=user_id,
            user_name=user_name,
            installation_id=installation_id,
        )
        first_issue = True
    elif supabase_manager.is_users_first_issue(
        user_id=user_id, installation_id=installation_id
    ):
        first_issue = True

    requests_left, request_count, end_date = (
        supabase_manager.get_how_many_requests_left_and_cycle(
            user_id=user_id,
            installation_id=installation_id,
            user_name=user_name,
            owner_id=owner_id,
            owner_name=owner,
        )
    )

    body = "Click the checkbox below to generate a PR!\n- [ ] Generate PR"
    if PRODUCT_ID != "gitauto":
        body += " - " + PRODUCT_ID

    if end_date != datetime.datetime(
        year=1, month=1, day=1, hour=0, minute=0, second=0
    ):
        body += request_issue_comment(requests_left=requests_left, end_date=end_date)

    if requests_left <= 0:
        body = request_limit_reached(
            user_name=user_name,
            request_count=request_count,
            end_date=end_date,
        )

    if first_issue:
        body = "Welcome to GitAuto! 🎉\n" + body
        supabase_manager.set_user_first_issue_to_false(
            user_id=user_id, installation_id=installation_id
        )

    try:
        response: requests.Response = requests.post(
            url=f"{GITHUB_API_URL}/repos/{owner}/{repo_name}/issues/{issue_number}/comments",
            headers=create_headers(token=token),
            json={
                "body": body,
            },
            timeout=TIMEOUT_IN_SECONDS,
        )
        response.raise_for_status()

        return response.json()
    except requests.exceptions.HTTPError as e:
        logging.error(
            msg=f"create_comment HTTP Error: {e.response.status_code} - {e.response.text}"
        )
    except Exception as e:
        logging.error(msg=f"create_comment Error: {e}")


def create_headers(token: str) -> dict[str, str]:
    return {
        "Accept": "application/vnd.github.v3+json",
        "Authorization": f"Bearer {token}",
        "X-GitHub-Api-Version": GITHUB_API_VERSION,
    }


def create_jwt() -> str:
    """Generate a JWT (JSON Web Token) for GitHub App authentication"""
    now = int(time.time())
    payload: dict[str, int | str] = {
        "iat": now,  # Issued at time
        "exp": now + 600,  # JWT expires in 10 minutes
        "iss": GH_APP_ID,  # Issuer
    }
    # The reason we use RS256 is that GitHub requires it for JWTs
    return jwt.encode(payload=payload, key=GH_PRIVATE_KEY, algorithm="RS256")


def create_pull_request(
    base: str,  # The branch name you want to merge your changes into. ex) 'main'
    body: str,
    head: str,  # The branch name that contains your changes
    owner: str,
    repo: str,
    title: str,
    comment_url: str,
    unique_issue_id: str,
    token: str,
) -> str:
    """https://docs.github.com/en/rest/pulls/pulls#create-a-pull-request"""
    try:
        response: requests.Response = requests.post(
            url=f"{GITHUB_API_URL}/repos/{owner}/{repo}/pulls",
            headers=create_headers(token=token),
            json={"title": title, "body": body, "head": head, "base": base},
            timeout=TIMEOUT_IN_SECONDS,
        )
        response.raise_for_status()
        return response.json()["html_url"]
    except Exception as e:
        update_comment_for_raised_errors(
            error=e,
            comment_url=comment_url,
            unique_issue_id=unique_issue_id,
            token=token,
            which_function=create_pull_request.__name__,
        )


def create_remote_branch(
    branch_name: str,
    owner: str,
    repo: str,
    sha: str,
    comment_url: str,
    unique_issue_id: str,
    token: str,
) -> None:
    try:
        response: requests.Response = requests.post(
            url=f"{GITHUB_API_URL}/repos/{owner}/{repo}/git/refs",
            headers=create_headers(token=token),
            json={"ref": f"refs/heads/{branch_name}", "sha": sha},
            timeout=TIMEOUT_IN_SECONDS,
        )
        response.raise_for_status()
    except Exception as e:
        update_comment_for_raised_errors(
            error=e,
            comment_url=comment_url,
            unique_issue_id=unique_issue_id,
            token=token,
            which_function=create_remote_branch.__name__,
        )


def get_installation_access_token(installation_id: int) -> str:
    """Get an access token for the installed GitHub App"""
    jwt_token: str = create_jwt()
    headers: dict[str, str] = create_headers(token=jwt_token)
    url: str = (
        f"https://api.github.com/app/installations/{installation_id}/access_tokens"
    )

    try:
        response: requests.Response = requests.post(
            url=url, headers=headers, timeout=TIMEOUT_IN_SECONDS
        )
        response.raise_for_status()
        return response.json()["token"]
    except requests.exceptions.HTTPError as e:
        logging.error(
            msg=f"get_installation_access_token HTTP Error: {e.response.status_code} - {e.response.text}"
        )
        raise
    except Exception as e:
        logging.error(msg=f"get_installation_access_token Error: {e}")
        raise


def get_issue_comments(
    owner: str, repo: str, issue_number: int, token: str
) -> list[str]:
    """https://docs.github.com/en/rest/issues/comments#list-issue-comments"""
    try:
        response = requests.get(
            url=f"https://api.github.com/repos/{owner}/{repo}/issues/{issue_number}/comments",
            headers=create_headers(token=token),
            timeout=TIMEOUT_IN_SECONDS,
        )
        response.raise_for_status()
        comments = response.json()
        comment_texts: list[str] = [comment["body"] for comment in comments]
        return comment_texts
    except requests.exceptions.HTTPError as e:
        logging.error(
            msg=f"get_issue_comments HTTP Error: {e.response.status_code} - {e.response.text}"
        )
    except Exception as e:
        logging.error(msg=f"get_issue_comments Error: {e}")


def get_latest_remote_commit_sha(
    owner: str,
    repo: str,
    branch: str,
    comment_url: str,
    unique_issue_id: str,
    token: str,
) -> str:
    """SHA stands for Secure Hash Algorithm. It's a unique identifier for a commit.
    https://docs.github.com/en/rest/git/refs?apiVersion=2022-11-28#get-a-reference"""
    try:
        response: requests.Response = requests.get(
            url=f"{GITHUB_API_URL}/repos/{owner}/{repo}/git/ref/heads/{branch}",
            headers=create_headers(token=token),
            timeout=TIMEOUT_IN_SECONDS,
        )
        response.raise_for_status()
        return response.json()["object"]["sha"]
    except Exception as e:
        update_comment_for_raised_errors(
            error=e,
            comment_url=comment_url,
            unique_issue_id=unique_issue_id,
            token=token,
            which_function=get_latest_remote_commit_sha.__name__,
        )


def get_remote_file_content(
    file_path: str,  # Ex) 'src/main.py'
    owner: str,
    ref: str,  # Ex) 'main'
    repo: str,
    token: str,
) -> str:
    """@link https://docs.github.com/en/rest/repos/contents?apiVersion=2022-11-28"""
    url: str = f"{GITHUB_API_URL}/repos/{owner}/{repo}/contents/{file_path}?ref={ref}"
    headers: dict[str, str] = create_headers(token=token)

    try:
        response: requests.Response = requests.get(
            url=url, headers=headers, timeout=TIMEOUT_IN_SECONDS
        )
        response.raise_for_status()
        encoded_content: str = response.json()["content"]
        decoded_content: str = base64.b64decode(s=encoded_content).decode(
            encoding="utf-8"
        )
        # print(f"```{file_path}:\n{decoded_content}```")
        return decoded_content
    except requests.exceptions.HTTPError as e:
        logging.error(
            msg=f"get_remote_file_content HTTP Error: {e.response.status_code} - {e.response.text}"
        )
    except Exception as e:
        # TODO in future ask GPT to try again
        logging.error(msg=f"get_remote_file_content Error: {e}")


def get_remote_file_tree(
    owner: str, repo: str, ref: str, comment_url: str, unique_issue_id: str, token: str
) -> list[str]:
    """Get the file tree of a GitHub repository."""
    try:
        response: requests.Response = requests.get(
            url=f"{GITHUB_API_URL}/repos/{owner}/{repo}/git/trees/{ref}?recursive=1",
            headers=create_headers(token=token),
            timeout=TIMEOUT_IN_SECONDS,
        )
        response.raise_for_status()
        return [item["path"] for item in response.json()["tree"]]
    except Exception as e:
        update_comment_for_raised_errors(
            error=e,
            comment_url=comment_url,
            unique_issue_id=unique_issue_id,
            token=token,
            which_function=get_remote_file_tree.__name__,
        )


async def verify_webhook_signature(request: Request, secret: str) -> None:
    """Verify the webhook signature for security"""
    signature: str | None = request.headers.get("X-Hub-Signature-256")
    if signature is None:
        raise ValueError("Missing webhook signature")
    body: bytes = await request.body()

    # Compare the computed signature with the one in the headers
    hmac_key: bytes = secret.encode()
    hmac_signature: str = hmac.new(
        key=hmac_key, msg=body, digestmod=hashlib.sha256
    ).hexdigest()
    expected_signature: str = "sha256=" + hmac_signature
    if not hmac.compare_digest(signature, expected_signature):
        raise ValueError("Invalid webhook signature")


def update_comment(comment_url: str, body: str, token: str) -> dict[str, Any]:
    """https://docs.github.com/en/rest/issues/comments#update-an-issue-comment"""
    try:
        response: requests.Response = requests.patch(
            url=comment_url,
            headers=create_headers(token=token),
            json={
                "body": body,
            },
            timeout=TIMEOUT_IN_SECONDS,
        )
        response.raise_for_status()

        return response.json()
    except requests.exceptions.HTTPError as e:
        logging.error(
            msg=f"update_comment HTTP Error: {e.response.status_code} - {e.response.text}"
        )
    except Exception as e:
        logging.error(msg=f"update_comment Error: {e}")


def update_comment_for_raised_errors(
    error: Any, comment_url: str, unique_issue_id: str, token: str, which_function: str
) -> dict[str, Any]:
<<<<<<< HEAD
    """Update the comment on issue with an error message and raise the error."""
    body = "Sorry, we have an error. Please try again."
=======
    """Update the comment on issue with an error message, set progress to 100, and raise the error."""
    body = UPDATE_COMMENT_FOR_RAISED_ERRORS_BODY
>>>>>>> 107916b0
    try:
        if isinstance(error, requests.exceptions.HTTPError):
            logging.error(
                "%s HTTP Error: %s - %s",
                which_function,
                error.response.status_code,
                error.response.text,
            )
            if (
                error.response.status_code == 422
                and error["message"]
                and error.message == "Validation Failed"
                and (
                    (
                        isinstance(error.errors[0], list)
                        and hasattr(error.errors[0][0], "message")
                        and error.errors[0][0].message.find(
                            "No commits between main and"
                        )
                        != -1
                    )
                    or (
                        not isinstance(error.errors[0], list)
                        and hasattr(error.errors[0], "message")
                        and error.errors[0].message.find("No commits between main and")
                        != -1
                    )
                )
            ):
                body = UPDATE_COMMENT_FOR_RAISED_ERRORS_NO_CHANGES_MADE
            else:
                logging.error(
                    "%s HTTP Error: %s - %s",
                    which_function,
                    error.response.status_code,
                    error.response.text,
                )
        else:
            logging.error("%s Error: %s", which_function, error)
    except Exception as e:
        logging.error("%s Error: %s", which_function, e)
    update_comment(comment_url=comment_url, token=token, body=body)

    raise RuntimeError("Error occurred")<|MERGE_RESOLUTION|>--- conflicted
+++ resolved
@@ -470,13 +470,8 @@
 def update_comment_for_raised_errors(
     error: Any, comment_url: str, unique_issue_id: str, token: str, which_function: str
 ) -> dict[str, Any]:
-<<<<<<< HEAD
     """Update the comment on issue with an error message and raise the error."""
-    body = "Sorry, we have an error. Please try again."
-=======
-    """Update the comment on issue with an error message, set progress to 100, and raise the error."""
     body = UPDATE_COMMENT_FOR_RAISED_ERRORS_BODY
->>>>>>> 107916b0
     try:
         if isinstance(error, requests.exceptions.HTTPError):
             logging.error(
